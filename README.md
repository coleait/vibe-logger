--- conflicted
+++ resolved
@@ -44,7 +44,6 @@
 ```
 
 ### Vibe Usage
-<<<<<<< HEAD
 Add this instruction to your project's CLAUDE.md file to enable AI-assisted debugging:
 
 ```markdown
@@ -55,14 +54,6 @@
 ```
 
 Then simply ask Claude Code or other AI assistants to implement logging in your code. When debugging is needed, instruct the AI to read the log files for context.
-=======
-Just ask Claude Code or other AI assistants to use this library.
-```CLAUDE.md
-* use vibelogger library for logging
-* vibelogger instruction: https://github.com/fladdict/vibe-logger/edit/main/README.md
-* check <LOG_FOLDER_NAME_HERE> data for debugging.
-```
->>>>>>> 59c60c9f
 
 ### Basic Usage
 
@@ -229,17 +220,11 @@
 
 ## 🎯 VibeCoding Workflow
 
-<<<<<<< HEAD
 1. **Setup VibeCoding Logger**: Add logging instructions to your CLAUDE.md file
 2. **Code with Rich Logging**: Ask AI to implement vibelogger in your code
 3. **Run Your Code**: Logger captures detailed context automatically
 4. **Debug with AI**: When issues occur, instruct AI to read the log files
 5. **Get Precise Solutions**: AI analyzes the structured logs and provides targeted fixes
-=======
-0. **Add VibeLogger info and rules in your CLAUDE.md**:
-1. **Code with VibeCoding Logger**: Add rich logging to your development process
-2. **Run Your Code**: Logger captures detailed context automatically
->>>>>>> 59c60c9f
 
 ## 📚 Documentation
 
